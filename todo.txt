0. more unit tests
   - verify BOOST_CHECK_SMALL vs BOOST_CHECK_CLOSE
   - improve the tests for core data structures (such as table_factor)
1. move to Armadillo's sparse matrices 
2. move to C++11
   - swap for custom iterators
3. drop dependence on Boost for the main template library (keep it for Python bindings and tests)
   - what to do about the range adaptors and iterators?
4. remove much of the custom code like forward_range, range-based algorithms, operator std::string
5. move domain, assignment, etc. to separate data structures
6. variable values, not pointers
7. general code cleanup
   - simplify design wherever possible
   - parallel-friendly
   - performance (speed + memory) - 
   - facebook formatting guidelines wrt the newline after ( +
   - trailing underscore for member vars
   - allow edge creation outside of the graph
   - make sure triangulation does not construct properties
   - clean up record or merge it with assignment
   - replace template arguments for optimization objective/gradient
     with std::function
   - fix table_factor::operator=(double)
   - rename shafer_shenoy and hugin to something more memorable
     and split junction tree inference to two files
   - possibly merge the pairwise_markov_network class with markov_network
   - clean up the factor_graph template
   - decomposable - move the extra normalization out of the impl namespace
   - test if we can eliminate the marginal with pre-allocated output
   - clean up the concepts especially factors
   - remove extra typedefs from table_factor and other factor classes
   - implement d-separation in Markov network and Bayesian network classes
   - get rid of member functions in decomposable that create functors
   - consider deprecating Factor::var_vector_type, var_map_type
   - convert learn_factor<F> to a functor table_factor_learner<T> etc.
   - standardize vertex vs node in graphical models
   - bayesian_network modifiers - check add_factor
   - flatten, relative entropy for decomposable
   - ensure the newdatasets work with CRFs
   - more efficient sampling from BNs and decomposable models
   - try different initialization once we have better sampling of MGs
   - clean up the subset_iterator code
   - marginal() test => is_marginal() 
   - merged datasets
   - change the table generator to take actual arguments (not logspace)
   - unify CRF factor and regular (marginal) factors
   - clean up and simplify the optimization code
   - marginal() => is_marginal(), standardize arg_vector, head_vector() etc.
   - get rid of hacks in the table_factor and dense_table
   - simplify the storage format of vector datasets
<<<<<<< HEAD
   - logical_or -> bit_orx
   - reduce the memory footprint of table factors
   - strengthen the ordering of combine operations
   - traits to distinguish marginal and conditional factors
   - custom variables
   - clean up factor concepts some more
=======
   - implement pseudolikelihood for factor graphs
     - possibly clean up factor graphs
   - clean up the CRF factors, models, and learning
   - improve the safety of *_network wrt factor mutations
>>>>>>> 7986cb7c

8. more examples / applications:
   - viterbi algorithm

Python:
- change many asserts to exceptions<|MERGE_RESOLUTION|>--- conflicted
+++ resolved
@@ -48,19 +48,16 @@
    - marginal() => is_marginal(), standardize arg_vector, head_vector() etc.
    - get rid of hacks in the table_factor and dense_table
    - simplify the storage format of vector datasets
-<<<<<<< HEAD
+   - implement pseudolikelihood for factor graphs
+     - possibly clean up factor graphs
+   - clean up the CRF factors, models, and learning
+   - improve the safety of *_network wrt factor mutations
    - logical_or -> bit_orx
    - reduce the memory footprint of table factors
    - strengthen the ordering of combine operations
    - traits to distinguish marginal and conditional factors
    - custom variables
    - clean up factor concepts some more
-=======
-   - implement pseudolikelihood for factor graphs
-     - possibly clean up factor graphs
-   - clean up the CRF factors, models, and learning
-   - improve the safety of *_network wrt factor mutations
->>>>>>> 7986cb7c
 
 8. more examples / applications:
    - viterbi algorithm
